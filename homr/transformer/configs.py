import json
import os
from typing import Any

workspace = os.path.join(os.path.dirname(__file__))


class FilePaths:
    def __init__(self) -> None:
<<<<<<< HEAD
        self.encoder_path = os.path.join(workspace, "encoder_pytorch_model_188-4915073f892f6ab199844b1bff0c968cdf8be03e.onnx")
        self.decoder_path = os.path.join(workspace, "decoder_pytorch_model_188-4915073f892f6ab199844b1bff0c968cdf8be03e.onnx")
=======
        self.encoder_path = os.path.join(workspace, "tromr_encoder.onnx")
        self.decoder_path = os.path.join(workspace, "tromr_decoder.onnx")
>>>>>>> fc629497
        self.rhythmtokenizer = os.path.join(workspace, "tokenizer_rhythm.json")
        self.lifttokenizer = os.path.join(workspace, "tokenizer_lift.json")
        self.pitchtokenizer = os.path.join(workspace, "tokenizer_pitch.json")
        self.rhythmtokenizer = os.path.join(workspace, "tokenizer_rhythm.json")
        self.notetokenizer = os.path.join(workspace, "tokenizer_note.json")

    def to_dict(self) -> dict[str, Any]:
        return {
            "checkpoint": self.checkpoint,
            "rhythmtokenizer": self.rhythmtokenizer,
            "lifttokenizer": self.lifttokenizer,
            "pitchtokenizer": self.pitchtokenizer,
            "notetokenizer": self.notetokenizer,
        }

    def to_json_string(self) -> str:
        return json.dumps(self.to_dict(), indent=2)


class DecoderArgs:
    def __init__(self) -> None:
        self.attn_on_attn = True
        self.cross_attend = True
        self.ff_glu = True
        self.rel_pos_bias = False
        self.use_scalenorm = False

    def to_dict(self) -> dict[str, Any]:
        return {
            "attn_on_attn": self.attn_on_attn,
            "cross_attend": self.cross_attend,
            "ff_glu": self.ff_glu,
            "rel_pos_bias": self.rel_pos_bias,
            "use_scalenorm": self.use_scalenorm,
        }

    def to_json_string(self) -> str:
        return json.dumps(self.to_dict(), indent=2)


class Config:
    def __init__(self) -> None:
        self.filepaths = FilePaths()
        self.channels = 1
        self.patch_size = 16
        self.max_height = 128
        self.max_width = 1280
        self.max_seq_len = 256
        self.pad_token = 0
        self.bos_token = 1
        self.eos_token = 2
        self.nonote_token = 0
        self.num_rhythm_tokens = 87
        self.num_note_tokens = 2
        self.num_pitch_tokens = 71
        self.num_lift_tokens = 5
        self.encoder_structure = "hybrid"
        self.encoder_depth = 6
        self.backbone_layers = [2, 3, 7]
        self.encoder_dim = 256
        self.encoder_heads = 8
        self.decoder_dim = 256
        self.decoder_depth = 6
        self.decoder_heads = 8
        self.temperature = 0.01
        self.decoder_args = DecoderArgs()
        self.lift_vocab = json.load(open(self.filepaths.lifttokenizer))["model"]["vocab"]
        self.pitch_vocab = json.load(open(self.filepaths.pitchtokenizer))["model"]["vocab"]
        self.note_vocab = json.load(open(self.filepaths.notetokenizer))["model"]["vocab"]
        self.rhythm_vocab = json.load(open(self.filepaths.rhythmtokenizer))["model"]["vocab"]
        self.noteindexes = self._get_values_of_keys_starting_with("note-")
        self.restindexes = self._get_values_of_keys_starting_with(
            "rest-"
        ) + self._get_values_of_keys_starting_with("multirest-")
        self.chordindex = self.rhythm_vocab["|"]
        self.barlineindex = self.rhythm_vocab["barline"]

    def _get_values_of_keys_starting_with(self, prefix: str) -> list[int]:
        return [value for key, value in self.rhythm_vocab.items() if key.startswith(prefix)]

    def to_dict(self) -> dict[str, Any]:
        return {
            "filepaths": self.filepaths.to_dict(),
            "channels": self.channels,
            "patch_size": self.patch_size,
            "max_height": self.max_height,
            "max_width": self.max_width,
            "max_seq_len": self.max_seq_len,
            "pad_token": self.pad_token,
            "bos_token": self.bos_token,
            "eos_token": self.eos_token,
            "nonote_token": self.nonote_token,
            "noteindexes": self.noteindexes,
            "encoder_structure": self.encoder_structure,
            "encoder_depth": self.encoder_depth,
            "backbone_layers": self.backbone_layers,
            "encoder_dim": self.encoder_dim,
            "encoder_heads": self.encoder_heads,
            "num_rhythm_tokens": self.num_rhythm_tokens,
            "decoder_dim": self.decoder_dim,
            "decoder_depth": self.decoder_depth,
            "decoder_heads": self.decoder_heads,
            "temperature": self.temperature,
            "decoder_args": self.decoder_args.to_dict(),
        }

    def to_json_string(self) -> str:
        return json.dumps(self.to_dict(), indent=2)


# Initialize the Config class
default_config = Config()<|MERGE_RESOLUTION|>--- conflicted
+++ resolved
@@ -7,13 +7,8 @@
 
 class FilePaths:
     def __init__(self) -> None:
-<<<<<<< HEAD
         self.encoder_path = os.path.join(workspace, "encoder_pytorch_model_188-4915073f892f6ab199844b1bff0c968cdf8be03e.onnx")
         self.decoder_path = os.path.join(workspace, "decoder_pytorch_model_188-4915073f892f6ab199844b1bff0c968cdf8be03e.onnx")
-=======
-        self.encoder_path = os.path.join(workspace, "tromr_encoder.onnx")
-        self.decoder_path = os.path.join(workspace, "tromr_decoder.onnx")
->>>>>>> fc629497
         self.rhythmtokenizer = os.path.join(workspace, "tokenizer_rhythm.json")
         self.lifttokenizer = os.path.join(workspace, "tokenizer_lift.json")
         self.pitchtokenizer = os.path.join(workspace, "tokenizer_pitch.json")
