--- conflicted
+++ resolved
@@ -48,16 +48,9 @@
         out_pitch = nonote_tokens
         out_lift = nonote_tokens
         out_articulations = nonote_tokens
-<<<<<<< HEAD
-=======
-        key = "keySignature_0"
-        clef_upper = "clef_G2"
-        clef_lower = "clef_F4"
-        states = np.array([[self.state_vocab[f"{key}+{clef_upper}+{clef_lower}"]]])
         cache, kv_input_names, kv_output_names = self.init_cache()
         context = kwargs["context"]
         context_reduced = kwargs["context"][:, :1]
->>>>>>> 76ada221
 
         symbols: list[EncodedSymbol] = []
 
@@ -66,7 +59,6 @@
             x_pitch = out_pitch[:, -1:]
             x_rhythm = out_rhythm[:, -1:]
             x_articulations = out_articulations[:, -1:]
-            x_states = states[:, -1:]
 
             if step != 0:  # after the first step we don't pass the full context into the decoder
                 # x_transformers uses [:, :0] to split the context
@@ -78,10 +70,6 @@
                 "pitchs": x_pitch,
                 "lifts": x_lift,
                 "articulations": x_articulations,
-<<<<<<< HEAD
-=======
-                "states": x_states,
->>>>>>> 76ada221
                 "context": context,
                 "cache_len": np.array([step]),
             }
