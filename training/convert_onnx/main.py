--- conflicted
+++ resolved
@@ -24,13 +24,5 @@
         # FP16 slowed inference speed down (CPU).
         #quantization_int8(path_to_decoder)
 
-<<<<<<< HEAD
     os.remove('decoder_weights.pt')
-    os.remove('encoder_weights.pt')
-=======
-    # Only the decoder gets quantized.
-    # The segnet showed 80% worse performance on x86-64.
-    # Only improved size by around 15MB without any speedups (maybe even slowing inference down).
-    # FP16 slowed inference speed down (CPU).
-    quantization_int8('tromr_decoder.onnx', 'tromr_decoder.onnx')
->>>>>>> fc629497
+    os.remove('encoder_weights.pt')