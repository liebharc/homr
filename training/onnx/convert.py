--- conflicted
+++ resolved
@@ -51,11 +51,6 @@
             pitchs=pitchs,
             lifts=lifts,
             articulations=articulations,
-<<<<<<< HEAD
-            mask=None,
-=======
-            states=states,
->>>>>>> 76ada221
             context=context,
             cache_len=cache_len,
             mask=None,
@@ -140,32 +135,6 @@
 
     # Create input data
     # Mask is not used since it caused problems with the tensor size
-<<<<<<< HEAD
-    rhythms = torch.randint(0, config.num_rhythm_tokens, (1, 10)).long()
-    pitchs = torch.randint(0, config.num_pitch_tokens, (1, 10)).long()
-    lifts = torch.randint(0, config.num_lift_tokens, (1, 10)).long()
-    articulations = torch.randint(0, config.num_articulation_tokens, (1, 10)).long()
-    context = torch.randn((1, 1281, config.decoder_dim)).float()
-
-    dynamic_axes = {
-        "rhythms": {0: "batch_size", 1: "input_seq_len"},
-        "pitchs": {0: "batch_size", 1: "input_seq_len"},
-        "lifts": {0: "batch_size", 1: "input_seq_len"},
-        "articulations": {0: "batch_size", 1: "input_seq_len"},
-        "context": {0: "batch_size"},
-        "out_rhythms": {0: "batch_size", 1: "output_seq_len"},
-        "out_pitchs": {0: "batch_size", 1: "output_seq_len"},
-        "out_lifts": {0: "batch_size", 1: "output_seq_len"},
-        "out_articulations": {0: "batch_size", 1: "output_seq_len"},
-        "out_positions": {0: "batch_size", 1: "output_seq_len"},
-    }
-
-    torch.onnx.export(
-        wrapped_model,
-        (rhythms, pitchs, lifts, articulations, context),
-        path_out,
-        input_names=["rhythms", "pitchs", "lifts", "articulations", "context"],
-=======
     kv_cache, kv_input_names, kv_output_names, dynamic_axes, cache_length = init_cache(
         0, torch.device("cpu")
     )
@@ -173,7 +142,6 @@
     pitchs = torch.randint(0, config.num_pitch_tokens, (1, 1)).long()
     lifts = torch.randint(0, config.num_lift_tokens, (1, 1)).long()
     articulations = torch.randint(0, config.num_articulation_tokens, (1, 1)).long()
-    states = torch.randint(0, config.num_state_tokens, (1, 1)).long()
     cache_len = torch.tensor([cache_length]).long()
     cache = kv_cache
     context = torch.randn((1, 1281, 312)).float()
@@ -182,19 +150,17 @@
 
     torch.onnx.export(
         wrapped_model,
-        (rhythms, pitchs, lifts, articulations, states, context, cache_len, *cache),
+        (rhythms, pitchs, lifts, articulations, context, cache_len, *cache),
         path_out,
         input_names=[
             "rhythms",
             "pitchs",
             "lifts",
             "articulations",
-            "states",
             "context",
             "cache_len",
             *kv_input_names,
         ],
->>>>>>> 76ada221
         output_names=[
             "out_rhythms",
             "out_pitchs",
